--- conflicted
+++ resolved
@@ -42,11 +42,7 @@
     } else if (find_val(sb, OKEY_ENTER)) { // ENTER
         insert_or_edit_cell();
 
-<<<<<<< HEAD
-    } else if ( strlen(inputline) < (COLS - 14) && sc_isprint(sb->value)) { //  ESCRIBO UN NUEVO CHAR
-=======
-    } else if ( strlen(inputline) < (COLS - 14) && isprint(sb->value)) { // Write new char
->>>>>>> 945074dc
+    } else if ( strlen(inputline) < (COLS - 14) && sc_isprint(sb->value)) { // Write new char
         ins_in_line(sb->value);
         show_header(input_win);
 
